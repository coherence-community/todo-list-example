<?xml version="1.0" encoding="UTF-8"?>
<!--
  Copyright (c) 2021, 2024 Oracle and/or its affiliates.
  Licensed under the Universal Permissive License v 1.0 as shown at
  https://oss.oracle.com/licenses/upl.
-->

<project xmlns:xsi="http://www.w3.org/2001/XMLSchema-instance"
         xmlns="http://maven.apache.org/POM/4.0.0"
         xsi:schemaLocation="http://maven.apache.org/POM/4.0.0 http://maven.apache.org/xsd/maven-4.0.0.xsd">
  <modelVersion>4.0.0</modelVersion>

  <parent>
    <groupId>io.micronaut.platform</groupId>
    <artifactId>micronaut-parent</artifactId>
    <version>4.3.4</version> <!-- Micronaut version this example uses -->
    <relativePath/>
  </parent>

  <repositories>
    <repository>
      <id>central</id>
      <url>https://repo.maven.apache.org/maven2</url>
    </repository>
    <repository>
      <id>sonatype-snapshots</id>
      <url>https://oss.sonatype.org/content/repositories/snapshots</url>
      <releases>
        <enabled>false</enabled>
      </releases>
      <snapshots>
        <enabled>true</enabled>
      </snapshots>
    </repository>
    <repository>
      <id>sonatype-staging</id>
      <url>https://oss.sonatype.org/content/groups/staging/</url>
      <releases>
        <enabled>true</enabled>
      </releases>
      <snapshots>
        <enabled>false</enabled>
      </snapshots>
    </repository>
    <repository>
      <id>jcenter.bintray.com</id>
      <url>https://jcenter.bintray.com</url>
    </repository>
  </repositories>

  <pluginRepositories>
    <pluginRepository>
      <id>central</id>
      <url>https://repo.maven.apache.org/maven2</url>
    </pluginRepository>
    <pluginRepository>
      <id>sonatype-snapshots</id>
      <url>https://oss.sonatype.org/content/repositories/snapshots</url>
      <releases>
        <enabled>false</enabled>
      </releases>
      <snapshots>
        <enabled>true</enabled>
      </snapshots>
    </pluginRepository>
    <pluginRepository>
      <id>sonatype-staging</id>
      <url>https://oss.sonatype.org/content/groups/staging/</url>
      <releases>
        <enabled>true</enabled>
      </releases>
      <snapshots>
        <enabled>false</enabled>
      </snapshots>
    </pluginRepository>
    <pluginRepository>
      <id>jcenter.bintray.com</id>
      <url>https://jcenter.bintray.com</url>
    </pluginRepository>
  </pluginRepositories>

  <groupId>com.oracle.coherence.examples</groupId>
  <artifactId>todo-list-micronaut-server</artifactId>
  <version>23.09.2</version>

  <properties>
    <java.version>17</java.version>
    <release.version>${java.version}</release.version>

    <!-- Coherence properties -->
    <coherence.groupId>com.oracle.coherence.ce</coherence.groupId>
    <coherence.version>${project.version}</coherence.version>

    <!-- Micronaut properties -->
    <micronaut.runtime>netty</micronaut.runtime>
    <micronaut.version>${project.parent.version}</micronaut.version>
    <micronaut.test.version>4.2.0</micronaut.test.version>
    <micronaut.gql.version>4.2.1</micronaut.gql.version>

    <!-- Native image properties -->
    <micronaut.processing.group>todo.list.micronaut.server</micronaut.processing.group>
    <micronaut.processing.module>${project.artifactId}</micronaut.processing.module>

    <!-- Coherence+Micronaut integration properties -->
    <micronaut.coherence.version>5.0.1</micronaut.coherence.version>

    <!-- Additional dependencies -->
    <hamcrest.version>2.2</hamcrest.version>
    <jansi.version>2.4.1</jansi.version>
    <logback.version>1.5.0</logback.version>
    <restassured.version>5.4.0</restassured.version>
    <rxjava.version>2.2.21</rxjava.version>
    <junit.version>5.10.1</junit.version>

    <!-- Maven plugin properties -->
<<<<<<< HEAD
    <plugin.jandex.version>3.1.6</plugin.jandex.version>
    <plugin.exec.version>3.1.1</plugin.exec.version>
=======
    <plugin.jandex.version>1.2.3</plugin.jandex.version>
    <plugin.exec.version>3.2.0</plugin.exec.version>
>>>>>>> 139c4a63
    <plugin.npm.version>1.0.4</plugin.npm.version>
    <plugin.resources.version>3.3.1</plugin.resources.version>
    <plugin.jib.version>3.4.0</plugin.jib.version>
    <plugin.compiler.version>3.12.1</plugin.compiler.version>
    <plugin.micronaut.version>4.4.1</plugin.micronaut.version>

    <frontend-maven-plugin.version>1.15.0</frontend-maven-plugin.version>
    <node.version>v14.17.6</node.version>
    <exec.mainClass>com.oracle.coherence.examples.todo.server.Application</exec.mainClass>
    <registry.url>https://registry.npmjs.org</registry.url>
  </properties>

  <dependencyManagement>
    <dependencies>
      <dependency>
        <groupId>org.junit</groupId>
        <artifactId>junit-bom</artifactId>
        <version>${junit.version}</version>
        <type>bom</type>
        <scope>import</scope>
      </dependency>
    </dependencies>
  </dependencyManagement>

  <dependencies>
    <!-- Coherence+Micronaut integration dependencies -->
    <!-- These are overridden dependencies from the Micronaut BOM;
         This is to ensure we get the expected version -->
    <dependency>
      <groupId>${coherence.groupId}</groupId>
      <artifactId>coherence</artifactId>
      <version>${coherence.version}</version>
    </dependency>
    <dependency>
      <groupId>${coherence.groupId}</groupId>
      <artifactId>coherence-grpc</artifactId>
      <version>${coherence.version}</version>
    </dependency>
    <dependency>
      <groupId>${coherence.groupId}</groupId>
      <artifactId>coherence-grpc-proxy</artifactId>
      <version>${coherence.version}</version>
    </dependency>
    <dependency>
      <groupId>${coherence.groupId}</groupId>
      <artifactId>coherence-json</artifactId>
      <version>${coherence.version}</version>
    </dependency>
    <dependency>
      <groupId>io.micronaut.coherence</groupId>
      <artifactId>micronaut-coherence</artifactId>
      <version>${micronaut.coherence.version}</version>
    </dependency>
    <dependency>
      <groupId>io.micronaut.coherence</groupId>
      <artifactId>micronaut-coherence-data</artifactId>
      <version>${micronaut.coherence.version}</version>
    </dependency>

    <!-- Micronaut dependencies -->
    <dependency>
      <groupId>io.micronaut</groupId>
      <artifactId>micronaut-jackson-databind</artifactId>
    </dependency>
    <dependency>
      <groupId>io.micronaut</groupId>
      <artifactId>micronaut-http-server-netty</artifactId>
    </dependency>
    <dependency>
      <groupId>io.micronaut</groupId>
      <artifactId>micronaut-runtime</artifactId>
    </dependency>
    <dependency>
      <groupId>io.micronaut.graphql</groupId>
      <artifactId>micronaut-graphql</artifactId>
      <version>${micronaut.gql.version}</version>
    </dependency>
    <dependency>
      <groupId>org.yaml</groupId>
      <artifactId>snakeyaml</artifactId>
      <scope>runtime</scope>
    </dependency>

    <!-- Misc dependencies -->
    <dependency>
      <groupId>io.reactivex.rxjava2</groupId>
      <artifactId>rxjava</artifactId>
      <version>${rxjava.version}</version>
    </dependency>
    <dependency>
      <groupId>ch.qos.logback</groupId>
      <artifactId>logback-classic</artifactId>
      <version>${logback.version}</version>
      <scope>runtime</scope>
    </dependency>
    <dependency>
      <groupId>ch.qos.logback</groupId>
      <artifactId>logback-core</artifactId>
      <version>${logback.version}</version>
      <scope>runtime</scope>
    </dependency>
    <dependency>
      <groupId>org.fusesource.jansi</groupId>
      <artifactId>jansi</artifactId>
      <version>${jansi.version}</version>
    </dependency>

    <!-- Test dependencies -->
    <dependency>
      <groupId>org.junit.jupiter</groupId>
      <artifactId>junit-jupiter-api</artifactId>
      <scope>test</scope>
    </dependency>
    <dependency>
      <groupId>org.junit.jupiter</groupId>
      <artifactId>junit-jupiter-engine</artifactId>
      <scope>test</scope>
    </dependency>
    <dependency>
      <groupId>io.micronaut.test</groupId>
      <artifactId>micronaut-test-junit5</artifactId>
      <version>${micronaut.test.version}</version>
      <scope>test</scope>
    </dependency>
    <dependency>
      <groupId>org.hamcrest</groupId>
      <artifactId>hamcrest</artifactId>
      <version>${hamcrest.version}</version>
      <scope>test</scope>
    </dependency>
    <dependency>
      <groupId>io.rest-assured</groupId>
      <artifactId>rest-assured</artifactId>
      <version>${restassured.version}</version>
      <scope>test</scope>
    </dependency>
    <dependency>
      <groupId>com.oracle.coherence.examples.test.common</groupId>
      <artifactId>test-common</artifactId>
      <version>${project.version}</version>
      <scope>test</scope>
    </dependency>

  </dependencies>

  <build>
    <plugins>
      <!-- Required for Micronaut -->
      <plugin>
        <groupId>io.micronaut.maven</groupId>
        <artifactId>micronaut-maven-plugin</artifactId>
        <version>${plugin.micronaut.version}</version>
      </plugin>

      <!-- Also required for Micronaut; the micronaut inject dependency
           is included with micronaut-coherence-data -->
      <plugin>
        <groupId>org.apache.maven.plugins</groupId>
        <artifactId>maven-compiler-plugin</artifactId>
        <version>${plugin.compiler.version}</version>
        <configuration>
          <annotationProcessorPaths combine.children="append">
            <annotationProcessorPath>
              <groupId>io.micronaut.coherence</groupId>
              <artifactId>micronaut-coherence-data</artifactId>
              <version>${micronaut.coherence.version}</version>
            </annotationProcessorPath>
          </annotationProcessorPaths>
          <!-- These are for generating a Graal native image -->
          <compilerArgs>
            <arg>-Amicronaut.processing.group=${micronaut.processing.group}
            </arg>
            <arg>-Amicronaut.processing.module=${micronaut.processing.group}
            </arg>
          </compilerArgs>
          <forceJavacCompilerUse>true</forceJavacCompilerUse>
        </configuration>
      </plugin>

      <plugin>
        <groupId>org.codehaus.mojo</groupId>
        <artifactId>exec-maven-plugin</artifactId>
        <version>${plugin.exec.version}</version>
        <configuration>
          <executable>java</executable>
          <arguments>
            <argument>-Dcoherence.wka=localhost</argument>
            <argument>-Dcoherence.metrics.http.enabled=true</argument>
            <argument>-classpath</argument>
            <classpath/>
            <argument>
              com.oracle.coherence.examples.todo.server.Application
            </argument>
          </arguments>
        </configuration>
      </plugin>

      <!-- exclude Coherence artifacts from shading -->
      <plugin>
        <groupId>org.apache.maven.plugins</groupId>
        <artifactId>maven-shade-plugin</artifactId>
        <configuration>
            <shadedArtifactAttached>true</shadedArtifactAttached>
        </configuration>
      </plugin>

      <plugin>
        <groupId>com.github.eirslett</groupId>
        <artifactId>frontend-maven-plugin</artifactId>
        <version>${frontend-maven-plugin.version}</version>
        <configuration>
          <workingDirectory>src/main/web/react</workingDirectory>
          <arguments>build</arguments>
          <nodeVersion>${node.version}</nodeVersion>
        </configuration>
        <executions>
          <execution>
            <id>install node and npm</id>
            <goals>
              <goal>install-node-and-npm</goal>
            </goals>
            <phase>generate-resources</phase>
          </execution>
          <execution>
            <id>npm install</id>
            <goals>
              <goal>npm</goal>
            </goals>
            <phase>generate-resources</phase>
            <configuration>
              <arguments>install -s</arguments>
              <npmRegistryURL>${registry.url}</npmRegistryURL>
            </configuration>
          </execution>
          <execution>
            <id>build-frontend</id>
            <goals>
              <goal>npm</goal>
            </goals>
            <phase>generate-resources</phase>
            <configuration>
              <arguments>run build</arguments>
            </configuration>
          </execution>
        </executions>
      </plugin>

      <plugin>
        <groupId>org.apache.maven.plugins</groupId>
        <artifactId>maven-resources-plugin</artifactId>
        <version>${plugin.resources.version}</version>
        <executions>
          <execution>
            <id>copy-frontend</id>
            <phase>generate-resources</phase>
            <goals>
              <goal>copy-resources</goal>
            </goals>
            <configuration>
              <outputDirectory>
                ${project.build.directory}/classes/web
              </outputDirectory>
              <resources>
                <resource>
                  <directory>
                    ${project.basedir}/src/main/web/react/build
                  </directory>
                  <filtering>true</filtering>
                </resource>
              </resources>
            </configuration>
          </execution>
        </executions>
      </plugin>

      <plugin>
        <groupId>org.apache.maven.plugins</groupId>
        <artifactId>maven-failsafe-plugin</artifactId>
        <version>3.2.5</version>
        <executions>
          <execution>
            <goals>
              <goal>integration-test</goal>
              <goal>verify</goal>
            </goals>
          </execution>
        </executions>
        <configuration>
          <systemPropertyVariables>
            <coherence.metrics.http.enabled>true</coherence.metrics.http.enabled>
          </systemPropertyVariables>
        </configuration>
      </plugin>

      <plugin>
        <groupId>com.oracle.coherence.ce</groupId>
        <artifactId>pof-maven-plugin</artifactId>
        <version>${coherence.version}</version>
        <executions>
          <execution>
            <id>instrument</id>
            <goals>
              <goal>instrument</goal>
            </goals>
          </execution>
          <execution>
            <id>instrument-tests</id>
            <goals>
              <goal>instrument-tests</goal>
            </goals>
          </execution>
        </executions>
      </plugin>

      <plugin>
        <groupId>io.smallrye</groupId>
        <artifactId>jandex-maven-plugin</artifactId>
        <version>${plugin.jandex.version}</version>
        <executions>
          <execution>
            <id>make-index</id>
            <goals>
              <goal>jandex</goal>
            </goals>
            <phase>process-classes</phase>
          </execution>
        </executions>
      </plugin>
    </plugins>
  </build>

  <profiles>
    <!--
      Creates a single architecture image (based on the build machine architecture)
      and publishes it to a local Docker daemon
    -->
    <profile>
      <id>docker</id>
      <build>
        <plugins>
          <plugin>
            <groupId>com.google.cloud.tools</groupId>
            <artifactId>jib-maven-plugin</artifactId>
            <version>${plugin.jib.version}</version>
            <configuration>
              <from>
                <image>
                  gcr.io/distroless/java17-debian11
                </image>
              </from>
              <to>
                <image>ghcr.io/coherence-community/${project.artifactId}</image>
                <tags>
                  <tag>${project.version}</tag>
                </tags>
              </to>
              <container>
                <ports>
                  <port>1408</port>
                  <port>3000</port>
                  <port>9612</port>
                </ports>
                <creationTime>USE_CURRENT_TIMESTAMP</creationTime>
              </container>
              <containerizingMode>packaged</containerizingMode>
            </configuration>
            <executions>
              <execution>
                <goals>
                  <goal>dockerBuild</goal>
                </goals>
                <phase>package</phase>
              </execution>
            </executions>
          </plugin>
        </plugins>
      </build>
    </profile>

    <!--
      Creates a multi-architecture image for linux/amd64 and linux/arm64
      and publishes it to ghcr.io repository
    -->
    <profile>
      <id>ghcr</id>
      <build>
        <plugins>
          <plugin>
            <groupId>com.google.cloud.tools</groupId>
            <artifactId>jib-maven-plugin</artifactId>
            <version>${plugin.jib.version}</version>
            <configuration>
              <from>
                <image>
                  gcr.io/distroless/java17-debian11
                </image>
                <platforms>
                  <platform>
                    <architecture>amd64</architecture>
                    <os>linux</os>
                  </platform>
                  <platform>
                    <architecture>arm64</architecture>
                    <os>linux</os>
                  </platform>
                </platforms>
              </from>
              <to>
                <image>ghcr.io/coherence-community/${project.artifactId}</image>
                <tags>
                  <tag>${project.version}</tag>
                </tags>
              </to>
              <container>
                <ports>
                  <port>1408</port>
                  <port>3000</port>
                  <port>9612</port>
                </ports>
                <creationTime>USE_CURRENT_TIMESTAMP</creationTime>
              </container>
              <containerizingMode>packaged</containerizingMode>
            </configuration>
            <executions>
              <execution>
                <goals>
                  <goal>build</goal>
                </goals>
                <phase>package</phase>
              </execution>
            </executions>
          </plugin>
        </plugins>
      </build>
    </profile>
  </profiles>
</project><|MERGE_RESOLUTION|>--- conflicted
+++ resolved
@@ -113,13 +113,8 @@
     <junit.version>5.10.1</junit.version>
 
     <!-- Maven plugin properties -->
-<<<<<<< HEAD
     <plugin.jandex.version>3.1.6</plugin.jandex.version>
-    <plugin.exec.version>3.1.1</plugin.exec.version>
-=======
-    <plugin.jandex.version>1.2.3</plugin.jandex.version>
     <plugin.exec.version>3.2.0</plugin.exec.version>
->>>>>>> 139c4a63
     <plugin.npm.version>1.0.4</plugin.npm.version>
     <plugin.resources.version>3.3.1</plugin.resources.version>
     <plugin.jib.version>3.4.0</plugin.jib.version>
